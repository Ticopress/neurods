--- conflicted
+++ resolved
@@ -1,8 +1,6 @@
 from .io import mne_to_table
-<<<<<<< HEAD
 from . import fmri
 from . import viz
-=======
-from .viz import *
-from .tfr import *
->>>>>>> b6ba9ed8
+from . import tfr
+#from .viz import *
+#from .tfr import *